{
  "name": "double-take-api",
  "version": "1.13.11.6",
  "description": "Unified UI and API for processing and training images for facial recognition",
  "scripts": {
    "start": "node server.js",
    "debug": "nodemon server.js",
    "preinstall": ""
  },
  "repository": {
    "type": "git",
    "url": "https://github.com/skrashevich/double-take.git"
  },
  "engines": {
    "node": ">=18.0.0 <19.0.0"
  },
  "author": "David Jakowenko",
  "license": "MIT",
  "bugs": {
    "url": "https://github.com/skrashevich/double-take/issues"
  },
  "homepage": "https://github.com/skrashevich/double-take#readme",
  "dependencies": {
    "@aws-sdk/client-rekognition": "^3.105.0",
    "@mhoc/axios-digest-auth": "^0.8.0",
    "archiver": "^6.0.1",
    "axios": "^1.4.0",
<<<<<<< HEAD
    "better-sqlite3": "^9.1.1",
=======
    "better-sqlite3": "^9.0.0",
>>>>>>> d62d77fc
    "cors": "^2.8.5",
    "execution-time": "^1.4.1",
    "express": "^4.18.1",
    "express-async-errors": "^3.1.1",
    "express-ipfilter": "^1.3.1",
    "form-data": "^4.0.0",
    "get-orientation": "^1.1.2",
    "joi": "^17.6.0",
    "jpeg-autorotate": "^9.0.0",
    "js-yaml": "^4.1.0",
    "jsdom": "^22.1.0",
    "jsonschema": "^1.4.1",
    "jsonwebtoken": "^9.0.0",
    "lodash": "^4.17.21",
    "luxon": "^3.4.3",
    "mqtt": "^4.3.7",
    "multer": "^1.4.5-lts.1",
    "node-schedule": "^2.1.0",
    "piexifjs": "^1.0.6",
    "probe-image-size": "^7.2.3",
    "read-last-lines": "^1.8.0",
    "romanization": "^0.0.1",
    "socket.io": "^4.6.2",
    "traverse": "^0.6.6",
    "uuid": "^9.0.0",
    "winston": "^3.7.2"
  }
}<|MERGE_RESOLUTION|>--- conflicted
+++ resolved
@@ -25,11 +25,7 @@
     "@mhoc/axios-digest-auth": "^0.8.0",
     "archiver": "^6.0.1",
     "axios": "^1.4.0",
-<<<<<<< HEAD
     "better-sqlite3": "^9.1.1",
-=======
-    "better-sqlite3": "^9.0.0",
->>>>>>> d62d77fc
     "cors": "^2.8.5",
     "execution-time": "^1.4.1",
     "express": "^4.18.1",
